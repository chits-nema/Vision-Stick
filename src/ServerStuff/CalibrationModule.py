--- conflicted
+++ resolved
@@ -6,11 +6,7 @@
 import json
 import requests
 
-<<<<<<< HEAD
-SERVER_URL = "https://x"  # TODO: replace with your hosts IP!!!!!!
-=======
-SERVER_URL = "https://172.20.10.2:8443"  
->>>>>>> 0a3aef5e
+SERVER_URL = "https://172.20.10.2:8443"  # replace with actual IP
 # Filtering
 kernel = np.ones((3, 3), np.uint8)
 
@@ -39,9 +35,9 @@
 
     # Start calibration from the camera
     print('Starting calibration for the 2 cameras... ')
-    
+
     for i in range(0,
-                   64):  
+                   64):  # Put the amount of pictures you have taken for the calibration inbetween range(0,?) wenn starting from the image number 0
         t = str(i)
 
         # second argument 0 grays the image
@@ -65,9 +61,8 @@
         print(t, ChessImaL.shape)
         print(t, ChessImaR.shape)
 
-        
         #If desired number of corner are detected, we refine the pixel coordinates and display them on the images of checker board
-        
+
         if (True == retR) & (True == retL):
             objpoints.append(objp)
             # refining pixel coordinates for given 2d points.
@@ -88,7 +83,7 @@
     detected corners (imgpoints)
     """
 
-    #all the matrices hehehe
+    # all the matrices hehe >:D
     # ret = true if calibrated
     # mtx -> intrinsic camera matrix (focal length fx, fy; optical center cx, cy)
     # dist -> distortion coefficients of the lens
