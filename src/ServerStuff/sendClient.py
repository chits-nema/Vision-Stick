from __future__ import annotations

import base64
import time
from typing import Optional
import threading

import cv2
import requests
from picamera2 import Picamera2

# Defaults (can be overridden via get())
<<<<<<< HEAD
_BASE_URL = "https://x" #  TODO: CHANGE TO YOUR HOST'S IP!!!!
=======
_BASE_URL = "https://192.168.0.123:8443" 
>>>>>>> 0a3aef5e
_POST_PATH = "/process_frame"
_VERIFY_TLS = False           
_TARGET_WIDTH = 640
<<<<<<< HEAD
_FPS = 15.0                    # tick() will send at most this often... increase for smoothness, but Pi 5 is already on the limit :'(
=======
_FPS = 8.0                    
>>>>>>> 0a3aef5e
_JPEG_QUALITY = 80
_HTTP_TIMEOUT_S = 0.25        


class StereoFrameSender:
    """Stereo camera sender module :D
    very nice because we use threads. This takes advatange of the multiple cores
    of the ARM Cortex A76 CPU in the Raspberry Pi 5.
    """

    _instance: Optional["StereoFrameSender"] = None

    @classmethod
    # Class definition!!!!!!!!!
    def get(
        cls,
        *,
        base_url: str | None = None,
        post_path: str | None = None,
        verify_tls: Optional[bool] = None,
        target_width: Optional[int] = None,
        fps: Optional[float] = None,
        jpeg_quality: Optional[int] = None,
        http_timeout_s: Optional[float] = None,
    ) -> "StereoFrameSender":
        if cls._instance is None:
            cls._instance = cls(
                base_url or _BASE_URL,
                post_path or _POST_PATH,
                _VERIFY_TLS if verify_tls is None else bool(verify_tls),
                _TARGET_WIDTH if target_width is None else int(target_width),
                _FPS if fps is None else float(fps),
                _JPEG_QUALITY if jpeg_quality is None else int(jpeg_quality),
                _HTTP_TIMEOUT_S if http_timeout_s is None else float(http_timeout_s),
            )
        return cls._instance

    def __init__(
        self,
        base_url: str,
        post_path: str,
        verify_tls: bool,
        target_width: int,
        fps: float,
        jpeg_quality: int,
        http_timeout_s: float,
    ) -> None:
        # config
        self.post_url = base_url.rstrip("/") + post_path
        self.verify_tls = verify_tls
        self.period = 1.0 / max(1e-6, fps)
        self.jpeg_quality = int(jpeg_quality)
        self.target_width = int(target_width)
        self.http_timeout_s = float(http_timeout_s)

        # state
        self._picamL: Optional[Picamera2] = None
        self._picamR: Optional[Picamera2] = None
        self._opened = False
        self._next_t = 0.0

        # thread state
        self._thread: Optional[threading.Thread] = None
        self._stop_evt: Optional[threading.Event] = None

    # ---- lifecycle (non-threaded) ----
    def ensure_open(self) -> bool:
        """Open cameras once; safe to call multiple times."""
        if self._opened:
            return True
        try:
            self._picamL = Picamera2(1)
            self._picamR = Picamera2(0)
            cfg = {"size": (1280, 720), "format": "RGB888"}
            self._picamL.configure(self._picamL.create_preview_configuration(main=cfg))
            self._picamR.configure(self._picamR.create_preview_configuration(main=cfg))
            self._picamL.start(); self._picamR.start()
            self._opened = True
            self._next_t = time.time()  # send immediately
            return True
        except Exception as e:
            print(f"[StereoFrameSender] Camera init failed: {e}")
            self._opened = False
            return False

    def close(self) -> None:
        # To close the cameras
        if not self._opened:
            return
        try:
            if self._picamL: self._picamL.stop()
            if self._picamR: self._picamR.stop()
        except Exception:
            pass
        self._opened = False

    # ---- non-threaded cadence ----
    def tick(self) -> bool:
        """Capture+POST when due; otherwise return quickly.
        Returns True iff a frame pair was sent this call.
        """
        if not self._opened and not self.ensure_open():
            return False

        now = time.time()
        if now < self._next_t:
            return False  # not time yet
        self._next_t = now + self.period

        try:
            l = self._picamL.capture_array()
            r = self._picamR.capture_array()
            if l is None or r is None:
                return False
            b64_l, hw_l = self._encode_jpeg(l, self.target_width, self.jpeg_quality)
            b64_r, hw_r = self._encode_jpeg(r, self.target_width, self.jpeg_quality)
            payload = {
                "frameL": b64_l, "frameR": b64_r,
                "shapeL": [int(hw_l[0]), int(hw_l[1])],
                "shapeR": [int(hw_r[0]), int(hw_r[1])],
                "timestamp": now,
            }
            resp = requests.post(self.post_url, json=payload,
                                 timeout=self.http_timeout_s, verify=self.verify_tls)
            return resp.status_code == 200
        except requests.RequestException:
            return False
        except Exception:
            return False

    # ---- utilities ----
    @staticmethod
    def _encode_jpeg(frame, tw: int, quality: int) -> tuple[str, tuple[int, int]]:
        h, w = frame.shape[:2]
        if w != tw:
            nh = int(h * (tw / float(w)))
            frame = cv2.resize(frame, (tw, nh), interpolation=cv2.INTER_AREA)
        ok, buf = cv2.imencode(".jpg", frame, [int(cv2.IMWRITE_JPEG_QUALITY), int(quality)])
        if not ok:
            raise RuntimeError("JPEG encode failed")
        return base64.b64encode(buf).decode("ascii"), (frame.shape[0], frame.shape[1])

    # ---- optional threaded API ----
    def start(self) -> None:
        """Start background sending loop (idempotent)."""
        if self._thread and self._thread.is_alive():
            return
        self._stop_evt = threading.Event()
        self._thread = threading.Thread(target=self._run_thread,
                                        name="StereoFrameSender", daemon=True)
        self._thread.start()

    def stop(self) -> None:
        """Stop background loop and close cameras."""
        if self._stop_evt:
            self._stop_evt.set()
        t = self._thread
        if t:
            t.join(timeout=1.5)
        self._thread = None
        self._stop_evt = None
        self.close()

    def _run_thread(self) -> None:
        """Loop that reuses tick() and sleeps precisely until the next due send."""
        
        self.ensure_open()

        
        while self._stop_evt and not self._stop_evt.is_set():
            now = time.time()
            # If it's time, tick() will send and also push _next_t
            sent = self.tick()
            # Sleep until next frame time (or a tiny nap if not open yet)
            if self._opened:
                # compute remaining time to next target instant
                sleep_for = max(0.0, self._next_t - time.time())
                # wake up a touch early to amortize capture latency
                if sleep_for > 0:
                    self._stop_evt.wait(sleep_for)
            else:
                # camera not opened yet; back off slightly
                self._stop_evt.wait(0.05)<|MERGE_RESOLUTION|>--- conflicted
+++ resolved
@@ -10,21 +10,13 @@
 from picamera2 import Picamera2
 
 # Defaults (can be overridden via get())
-<<<<<<< HEAD
-_BASE_URL = "https://x" #  TODO: CHANGE TO YOUR HOST'S IP!!!!
-=======
-_BASE_URL = "https://192.168.0.123:8443" 
->>>>>>> 0a3aef5e
+_BASE_URL = "https://x" #  CHANGE TO YOUR HOST'S IP!!!!
 _POST_PATH = "/process_frame"
-_VERIFY_TLS = False           
+_VERIFY_TLS = False           # set True if your Windows server has a trusted cert
 _TARGET_WIDTH = 640
-<<<<<<< HEAD
 _FPS = 15.0                    # tick() will send at most this often... increase for smoothness, but Pi 5 is already on the limit :'(
-=======
-_FPS = 8.0                    
->>>>>>> 0a3aef5e
 _JPEG_QUALITY = 80
-_HTTP_TIMEOUT_S = 0.25        
+_HTTP_TIMEOUT_S = 0.25        # keep short so your loop never stalls long
 
 
 class StereoFrameSender:
@@ -188,10 +180,9 @@
 
     def _run_thread(self) -> None:
         """Loop that reuses tick() and sleeps precisely until the next due send."""
-        
+        # Open once (safe if already open)
         self.ensure_open()
 
-        
         while self._stop_evt and not self._stop_evt.is_set():
             now = time.time()
             # If it's time, tick() will send and also push _next_t
