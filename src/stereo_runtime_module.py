import cv2
import supervision as sv
from ultralytics import YOLO
import numpy as np
import requests

# ----------------- module-level globals (initialized in init_runtime) -----------------
Left_Stereo_Map = None      # (map1, map2) for left
Right_Stereo_Map = None     # (map1, map2) for right
Q = None                    # 4x4 reprojection matrix
stereo = None               # cv2.StereoSGBM
stereoR = None              # right matcher
wls_filter = None           # WLS filter
model = None                # YOLO model
box_annotator = None
label_annotator = None
names = None

# Default Step-3/4 params
_DEFAULT_SGBM = dict(
    window_size=3,
    min_disp=39,
    num_disp=128,
    uniquenessRatio=10,
    speckleWindowSize=100,
    speckleRange=32,
    disp12MaxDiff=5
)
_DEFAULT_WLS = dict(
    lmbda=80000,
    sigma=1.8
)

def _build_matchers(sgbm_params=None, wls_params=None):
    """Build SGBM, right matcher and WLS once (called from init_runtime)."""
    global stereo, stereoR, wls_filter

    p = _DEFAULT_SGBM.copy()
    if sgbm_params:
        p.update(sgbm_params)

    # Create SGBM
    stereo_local = cv2.StereoSGBM_create(
        minDisparity=p["min_disp"],
        numDisparities=p["num_disp"],
        blockSize=p["window_size"],
        uniquenessRatio=p["uniquenessRatio"],
        speckleWindowSize=p["speckleWindowSize"],
        speckleRange=p["speckleRange"],
        disp12MaxDiff=p["disp12MaxDiff"],
        P1=8*3*p["window_size"]**2,
        P2=32*3*p["window_size"]**2
    )
    stereoR_local = cv2.ximgproc.createRightMatcher(stereo_local)

    w = _DEFAULT_WLS.copy()
    if wls_params:
        w.update(wls_params)

    wls = cv2.ximgproc.createDisparityWLSFilter(matcher_left=stereo_local)
    wls.setLambda(w["lmbda"])
    wls.setSigmaColor(w["sigma"])

    stereo = stereo_local
    stereoR = stereoR_local
    wls_filter = wls

def init_runtime(params_path="stereo_params.npz", model_path="yolo11n.pt",
                 sgbm_params=None, wls_params=None):
    """
    Load maps/Q from the calibration .npz and build SGBM/WLS and YOLO once.
    Optionally override SGBM/WLS params by passing dicts; otherwise defaults are used.
    """
    global Left_Stereo_Map, Right_Stereo_Map, Q
    global model, box_annotator, label_annotator, names

    print(f"[INFO] Loading saved calibration: {params_path}")
    data = np.load(params_path)

    Q = data["Q"]
    Left_Stereo_Map  = (data["left_map1"],  data["left_map2"])
    Right_Stereo_Map = (data["right_map1"], data["right_map2"])

    # Build SGBM/WLS once
    _build_matchers(sgbm_params=sgbm_params, wls_params=wls_params)

    # YOLO & annotators once
    model = YOLO(model_path)
    box_annotator = sv.BoxAnnotator()
    label_annotator = sv.LabelAnnotator()
    names = model.names

    print("[INFO] Runtime initialized (maps/Q loaded, SGBM/WLS/YOLO ready).")

<<<<<<< HEAD
def detect_stereo_vision(frameL, frameR):
=======
def detect_stereo_vision(frameL, frameR, model_path="yolo11n.pt"):
>>>>>>> bbbe065f
    """
    IMPORTANT: This function no longer re-creates SGBM/WLS/YOLO on every call.
    Returns: annotated_image, filtered_disparity, last_distance_m
    """
    assert Left_Stereo_Map is not None and Right_Stereo_Map is not None and Q is not None, \
        "Call init_runtime(...) before detect_stereo_vision(...)"

    # Rectify frames using precomputed maps
    left_nice = cv2.remap(frameL, Left_Stereo_Map[0], Left_Stereo_Map[1],
                          interpolation=cv2.INTER_LANCZOS4, borderMode=cv2.BORDER_CONSTANT)
    right_nice = cv2.remap(frameR, Right_Stereo_Map[0], Right_Stereo_Map[1],
                           interpolation=cv2.INTER_LANCZOS4, borderMode=cv2.BORDER_CONSTANT)

    # To gray
    grayR = cv2.cvtColor(right_nice, cv2.COLOR_BGR2GRAY)
    grayL = cv2.cvtColor(left_nice,  cv2.COLOR_BGR2GRAY)

    # Disparities
    disp  = stereo.compute(grayL, grayR).astype(np.float32) / 16
    dispL = np.int16(disp)
    dispR = np.int16(stereoR.compute(grayR, grayL))

    # WLS filter
    filteredImg = wls_filter.filter(dispL, grayL, None, dispR)

    # 3D reprojection
    points_3D = cv2.reprojectImageTo3D(filteredImg, Q)

    # YOLO
    results = model(frameL)[0]
    detections = sv.Detections.from_ultralytics(results)

    labels = [] 

    win_size = 5
    for xyxy, confidence, class_id in zip(detections.xyxy, detections.confidence, detections.class_id):
        class_name = names[int(class_id)]

        # bounding box width in pixels 
        x1, y1, x2, y2 = [int(v) for v in xyxy]

        #Take Centroid of detected bounding box 
        cx = (x1 + x2) // 2 
        cy = (y1 + y2) // 2 
        #point_3D = points_3D[cy, cx, :]

        x_min = max(0, cx - win_size)
        x_max = min(points_3D.shape[1] - 1, cx + win_size)
        y_min = max(0, cy - win_size)
        y_max = min(points_3D.shape[0] - 1, cy + win_size)

        region = points_3D[y_min:y_max, x_min:x_max, :]
        X = region[:, :, 0].flatten()
        Y = region[:, :, 1].flatten()
        Z = region[:, :, 2].flatten()

        valid_mask = np.isfinite(Z)

        Xv, Yv, Zv = X[valid_mask], Y[valid_mask], Z[valid_mask]

        if len(Xv) == 0:
            distance_m = None
        else:
            dists_vals = np.sqrt(Xv**2 + Yv**2 + Zv**2)
            distance_m = np.median(dists_vals) / 1000

        confidence_text = f"{confidence:.2f}"
        label_text = f"{class_name} {confidence_text}, {distance_m:.2f}m"
        labels.append(label_text)

    # Annotate 
    annotated_frame = box_annotator.annotate(scene=frameL.copy(), detections=detections)
    annotated_image = label_annotator.annotate(scene=annotated_frame, detections=detections, labels=labels)

<<<<<<< HEAD
    payload = {
            "annotated_image": annotated_image.tolist(),
            "filtered_image": filteredImg.tolist(),
            "distance_m": distance_m
        }
    return payload
=======
    return annotated_image, filteredImg, distance_m
>>>>>>> bbbe065f
<|MERGE_RESOLUTION|>--- conflicted
+++ resolved
@@ -92,11 +92,7 @@
 
     print("[INFO] Runtime initialized (maps/Q loaded, SGBM/WLS/YOLO ready).")
 
-<<<<<<< HEAD
 def detect_stereo_vision(frameL, frameR):
-=======
-def detect_stereo_vision(frameL, frameR, model_path="yolo11n.pt"):
->>>>>>> bbbe065f
     """
     IMPORTANT: This function no longer re-creates SGBM/WLS/YOLO on every call.
     Returns: annotated_image, filtered_disparity, last_distance_m
@@ -171,13 +167,9 @@
     annotated_frame = box_annotator.annotate(scene=frameL.copy(), detections=detections)
     annotated_image = label_annotator.annotate(scene=annotated_frame, detections=detections, labels=labels)
 
-<<<<<<< HEAD
     payload = {
             "annotated_image": annotated_image.tolist(),
             "filtered_image": filteredImg.tolist(),
             "distance_m": distance_m
         }
-    return payload
-=======
-    return annotated_image, filteredImg, distance_m
->>>>>>> bbbe065f
+    return payload