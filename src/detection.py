import cv2
import supervision as sv
from ultralytics import YOLO
import numpy as np

#Filtering
kernel= np.ones((3,3),np.uint8)

#Camera Calibration
# Defining the dimensions of checkerboard aka the width and height of the checkerboard

CHECKERBOARD = (7,5)
criteria = (cv2.TERM_CRITERIA_EPS + cv2.TERM_CRITERIA_MAX_ITER, 30, 0.001)
criteria_stereo= (cv2.TERM_CRITERIA_EPS + cv2.TERM_CRITERIA_MAX_ITER, 30, 0.001)

# Creating vector to store vectors of 3D points for each checkerboard image
objpoints = []
# Creating vector to store vectors of 2D points for each checkerboard image
imgpointsR = [] 
imgpointsL = [] 
 
# Defining the world coordinates for 3D points
# objp is the 3d points relating to the world coordinates 
objp = np.zeros((1, CHECKERBOARD[0] * CHECKERBOARD[1], 3), np.float32)
objp[0,:,:2] = np.mgrid[0:CHECKERBOARD[0], 0:CHECKERBOARD[1]].T.reshape(-1, 2)

#Scale object points up to the sizes of the squares (2 cm -> 20 mm)
objp *= 34.0
 
# Start calibration from the camera
print('Starting calibration for the 2 cameras... ')
# Call all saved images
for i in range(0,20):   # Put the amount of pictures you have taken for the calibration inbetween range(0,?) wenn starting from the image number 0
    t= str(i)
    
    #second argument 0 grays the image
    ChessImaR= cv2.imread('chessboard-R'+t+'.png',0)    # Right side
    ChessImaL= cv2.imread('chessboard-L'+t+'.png',0)    # Left side

    print("ChessImaR:", type(ChessImaR), ChessImaR.shape if ChessImaR is not None else "None")

    # Find the chess board corners
    # If desired number of corners are found in the image then ret = true
    #corners is the output array of the detetcted corners
    #CHECKERBOARD == patternSize - Number of inner corners per a chessboard row and column 
    #if code doesn't work remove flags and set to none, just keeping flags rn to maintain robustness

    retR, cornersR = cv2.findChessboardCorners(ChessImaR,
                                               CHECKERBOARD,cv2.CALIB_CB_ADAPTIVE_THRESH + cv2.CALIB_CB_FAST_CHECK + cv2.CALIB_CB_NORMALIZE_IMAGE)  # Define the number of chees corners we are looking for
    retL, cornersL = cv2.findChessboardCorners(ChessImaL,
                                               CHECKERBOARD,cv2.CALIB_CB_ADAPTIVE_THRESH + cv2.CALIB_CB_FAST_CHECK + cv2.CALIB_CB_NORMALIZE_IMAGE)  # Left side
    print(t, ChessImaL.shape)
    print(t, ChessImaR.shape)

    """
    If desired number of corner are detected,
    we refine the pixel coordinates and display 
    them on the images of checker board
    """
    if (True == retR) & (True == retL):
        objpoints.append(objp)
        # refining pixel coordinates for given 2d points.
        #takes in the OG image and the location of the corners(of the checkerboards) 
        cv2.cornerSubPix(ChessImaR,cornersR,(11,11),(-1,-1),criteria)
        cv2.cornerSubPix(ChessImaL,cornersL,(11,11),(-1,-1),criteria)
        imgpointsR.append(cornersR)
        imgpointsL.append(cornersL)

        # Draw and display the corners
        #just to give a detection of the cornerx 
        #can be commented out later or removed we are just checking that the algorithm actually words

        #ChessImaR = cv2.drawChessboardCorners(ChessImaR, CHECKERBOARD, cornersR, retR)
        #ChessImaL = cv2.drawChessboardCorners(ChessImaL, CHECKERBOARD, cornersL, retL)


    cv2.waitKey(0)
 
cv2.destroyAllWindows()
 
"""
Performing camera calibration by 
passing the value of known 3D points (objpoints)
and corresponding pixel coordinates of the 
detected corners (imgpoints)
"""

#ret = true if calibrated
#mtx -> intrinsic camera matrix (focal length fx, fy; optical center cx, cy)
#dist -> distortion coefficients of the lens
#rvecs -> rotation extrinsics for each image
#tvecs -> translation extrinsics for each image

"""Internal parameters of the camera/lens system. E.g. focal length, optical center, and radial distortion coefficients of the lens.
External parameters : This refers to the orientation (rotation and translation) of the camera with respect to some world coordinate system."""
# Determine the new values for different parameters
#   Right Side
hR,wR= ChessImaR.shape[:2]
retR, mtxR, distR, rvecsR, tvecsR = cv2.calibrateCamera(objpoints,
                                                        imgpointsR,
                                                        (wR, hR),None,None)
OmtxR, roiR= cv2.getOptimalNewCameraMatrix(mtxR,distR,
                                                   (wR,hR),1,(wR,hR))

#   Left Side
hL,wL= ChessImaL.shape[:2]
retL, mtxL, distL, rvecsL, tvecsL = cv2.calibrateCamera(objpoints,
                                                        imgpointsL,
                                                        (wL, hL), None, None)
OmtxL, roiL= cv2.getOptimalNewCameraMatrix(mtxL,distL,(wL,hL),1,(wL,hL))


#we use OmtxR, OmtxL, roiL and roiR for distrotion purposes of the camera(intrinsic parameters) Om are our new camera matrices from the old code :)
#new camera matrix for distortion old code next line
#newcameramtx, roi = cv2.getOptimalNewCameraMatrix(mtx, dist, (w,h), 1, (w,h))


print('Cameras Ready to use')
print("Camera matrix : \n")
print(mtxR)
print(mtxL)
print("dist : \n")
print(distR)
print(distL)
print("rvecs : \n")
print(rvecsR)
print(rvecsL)
print("tvecs : \n")
print(tvecsR)
print(tvecsL)

#********************************************
#***** Calibrate the Cameras for Stereo *****
#********************************************

# StereoCalibrate function
#flags = 0
#flags |= cv2.CALIB_FIX_INTRINSIC
#flags |= cv2.CALIB_FIX_PRINCIPAL_POINT
#flags |= cv2.CALIB_USE_INTRINSIC_GUESS
#flags |= cv2.CALIB_FIX_FOCAL_LENGTH
#flags |= cv2.CALIB_FIX_ASPECT_RATIO
#flags |= cv2.CALIB_ZERO_TANGENT_DIST
#flags |= cv2.CALIB_RATIONAL_MODEL
#flags |= cv2.CALIB_SAME_FOCAL_LENGTH
#flags |= cv2.CALIB_FIX_K3
#flags |= cv2.CALIB_FIX_K4
#flags |= cv2.CALIB_FIX_K5
retS, MLS, dLS, MRS, dRS, R, T, E, F= cv2.stereoCalibrate(objpoints,
                                                          imgpointsL,
                                                          imgpointsR,
                                                          mtxL,
                                                          distL,
                                                          mtxR,
                                                          distR,
                                                          (wR, hR),
                                                          criteria = criteria_stereo,
                                                          flags = cv2.CALIB_FIX_INTRINSIC)

# StereoRectify function
rectify_scale= 0 # if 0 image croped, if 1 image nor croped
RL, RR, PL, PR, Q, roiL, roiR= cv2.stereoRectify(MLS, dLS, MRS, dRS,
                                                 (wR, hR), R, T,
                                                 rectify_scale,(0,0))

# initUndistortRectifyMap function
Left_Stereo_Map= cv2.initUndistortRectifyMap(MLS, dLS, RL, PL,
                                             (wL, hL), cv2.CV_16SC2)   # cv2.CV_16SC2 this format enables us the programme to work faster
Right_Stereo_Map= cv2.initUndistortRectifyMap(MRS, dRS, RR, PR,
                                              (wR, hR), cv2.CV_16SC2)

#STEP 3: CREATION OF DISPARITY MAP

# Create StereoSGBM and prepare all parameters
window_size = 3
min_disp = 2
num_disp = 130-min_disp
stereo = cv2.StereoSGBM_create(minDisparity = min_disp,
    numDisparities = num_disp,
    blockSize = window_size,
    uniquenessRatio = 10,
    speckleWindowSize = 100,
    speckleRange = 32,
    disp12MaxDiff = 5,
    P1 = 8*3*window_size**2,
    P2 = 32*3*window_size**2)

# Used for the filtered image
stereoR=cv2.ximgproc.createRightMatcher(stereo) # Create another stereo for right this time

#STEP 4: APPLY WLS FILTER
#WLS Parameters
lmbda = 80000
sigma = 1.8
visual_multiplier = 1.0
 
wls_filter = cv2.ximgproc.createDisparityWLSFilter(matcher_left=stereo)
wls_filter.setLambda(lmbda)
wls_filter.setSigmaColor(sigma)

#STEP 5: START STEREOVISION + CALCULATION OF DEPTH MAP

model = YOLO("yolo11n.pt")

box_annotator = sv.BoxAnnotator()
label_annotator = sv.LabelAnnotator()
names = model.names

camR = cv2.VideoCapture(2)
camL = cv2.VideoCapture(1)

while True:
    retR, frameR = camR.read()
    retL, frameL = camL.read()
    if not retR or not retL: 
        break

    left_nice = cv2.remap(frameL, Left_Stereo_Map[0], Left_Stereo_Map[1], interpolation = cv2.INTER_LANCZOS4, borderMode = cv2.BORDER_CONSTANT)
    right_nice = cv2.remap(frameR, Right_Stereo_Map[0], Right_Stereo_Map[1], interpolation = cv2.INTER_LANCZOS4, borderMode = cv2.BORDER_CONSTANT)

    #Convert from color (BGR) to gray
    grayR = cv2.cvtColor(right_nice, cv2.COLOR_BGR2GRAY)
    grayL = cv2.cvtColor(left_nice, cv2.COLOR_BGR2GRAY)

    #Compute the 2 images for the depth image
<<<<<<< HEAD
    disp = stereo.compute(grayL, grayR).astype(np.float32)/16
    dispL = disp                                                                                                                                                                                                                    
    dispR = stereoR.compute(grayR, grayL)
    dispL= np.int16(dispL)
    dispR= np.int16(dispR)
=======
    disp = stereo.compute(grayL, grayR).astype(np.float32)
    #dispL = disp                                                                                                                                                                                                                    
    #dispR = stereoR.compute(grayR, grayL)
    #dispL= np.int16(dispL)
    #dispR= np.int16(dispR)
>>>>>>> e12d48f5


    #Using WLS Filter
    filteredImg = wls_filter.filter(dispL, grayL, None, dispR)
    #filteredImg = cv2.normalize(src=filteredImg, dst=filteredImg, beta = 0, alpha=255, norm_type = cv2.NORM_MINMAX)
    #filteredImg = np.uint8(filteredImg)
    #cv2.imshow('Disparity Map', filteredImg)
    #disp= ((disp.astype(np.float32)/16)-min_disp)/num_disp  #Calculation allowing us to have 0 for the most distant object able to detect

    #disp_raw = stereo.compute(grayL, grayR).astype(np.float32)
    
    #Map Disparity to 3D World
<<<<<<< HEAD
    points_3D = cv2.reprojectImageTo3D(filteredImg, Q)
=======
    points_3D = cv2.reprojectImageTo3D(disp, Q)
>>>>>>> e12d48f5

    # Resize the image for faster executions
    #dispR= cv2.resize(disp,None,fx=0.7, fy=0.7, interpolation = cv2.INTER_AREA)

    #Filtering the results with a closing filter
    #closing = cv2.morphologyEx(disp, cv2.MORPH_CLOSE, kernel)

    #Colors map
    #dispc = (closing-closing.min())*255
    #dispC = dispc.astype(np.uint8)
    #dispColor = cv2.applyColorMap(dispC, cv2.COLORMAP_OCEAN)
    #filt_Color = cv2.applyColorMap(filteredImg, cv2.COLORMAP_OCEAN)

    #Result for Depth_image
    #cv2.imshow("Filtered Color Depth", filt_Color)

    results = model(left_nice)[0]
    #results = model.predict(stream=True, imgsz=512)

    detections = sv.Detections.from_ultralytics(results)

   # Camera calibration -> so we do a pre stream to fill the vector arrays or we count the number of frames 
   # we then use these to calibrate the corners to get the 2d points 

    labels = []
    for xyxy, confidence, class_id in zip(detections.xyxy, detections.confidence, detections.class_id):
        class_name = names[int(class_id)]

        # bounding box width in pixels 
        x1, y1, x2, y2 = [int(v) for v in xyxy]
        bbox_points = points_3D[y1:y2, x1:x2, :]

        #Get average distance using the Z values
        mask = np.isfinite(bbox_points[:, :, 2])
        valid_Z = bbox_points[:, :, 2][mask]
        avg_distance = np.median(valid_Z)/1000

        confidence_text = f"{confidence:.2f}"
        label_text = f"{class_name} {confidence_text}, {avg_distance:.2f}m"
        labels.append(label_text)

        #Warning for close objects: ALTER LATER FOR VIBRATION SENSOR
        if avg_distance and avg_distance < 10:
            print(f"[WARNING] {class_name} so close: {avg_distance:.1f}m")

    annotated_frame = box_annotator.annotate(scene=frameL.copy(), detections=detections)
    annotated_image = label_annotator.annotate(scene=annotated_frame, detections=detections, labels=labels)
    #annotated_dst = box_annotator.annotate(scene= dst.copy(), detections=detections)
    #annotated_dst_img = label_annotator.annotate(scene=annotated_dst, detections=detections, labels=labels)

    cv2.imshow("Object Depth and Detection", annotated_frame)
    #cv2.imshow("Undistorted", annotated_dst)

    if cv2.waitKey(1) == ord('q'):
        break

    for r in results: 
        for c in r.boxes.cls:
            print(names[int(c)])


camL.release()
camR.release()
cv2.destroyAllWindows()
<|MERGE_RESOLUTION|>--- conflicted
+++ resolved
@@ -223,19 +223,11 @@
     grayL = cv2.cvtColor(left_nice, cv2.COLOR_BGR2GRAY)
 
     #Compute the 2 images for the depth image
-<<<<<<< HEAD
     disp = stereo.compute(grayL, grayR).astype(np.float32)/16
     dispL = disp                                                                                                                                                                                                                    
     dispR = stereoR.compute(grayR, grayL)
     dispL= np.int16(dispL)
     dispR= np.int16(dispR)
-=======
-    disp = stereo.compute(grayL, grayR).astype(np.float32)
-    #dispL = disp                                                                                                                                                                                                                    
-    #dispR = stereoR.compute(grayR, grayL)
-    #dispL= np.int16(dispL)
-    #dispR= np.int16(dispR)
->>>>>>> e12d48f5
 
 
     #Using WLS Filter
@@ -246,13 +238,10 @@
     #disp= ((disp.astype(np.float32)/16)-min_disp)/num_disp  #Calculation allowing us to have 0 for the most distant object able to detect
 
     #disp_raw = stereo.compute(grayL, grayR).astype(np.float32)
+    #disp_raw = stereo.compute(grayL, grayR).astype(np.float32)
     
     #Map Disparity to 3D World
-<<<<<<< HEAD
     points_3D = cv2.reprojectImageTo3D(filteredImg, Q)
-=======
-    points_3D = cv2.reprojectImageTo3D(disp, Q)
->>>>>>> e12d48f5
 
     # Resize the image for faster executions
     #dispR= cv2.resize(disp,None,fx=0.7, fy=0.7, interpolation = cv2.INTER_AREA)
@@ -289,6 +278,7 @@
         mask = np.isfinite(bbox_points[:, :, 2])
         valid_Z = bbox_points[:, :, 2][mask]
         avg_distance = np.median(valid_Z)/1000
+        avg_distance = np.median(valid_Z)/1000
 
         confidence_text = f"{confidence:.2f}"
         label_text = f"{class_name} {confidence_text}, {avg_distance:.2f}m"
